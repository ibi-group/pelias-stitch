import { URLSearchParams } from 'url'

import bugsnag from '@bugsnag/js'
import { fromCoordinates } from '@conveyal/lonlat'
import { getDistance } from 'geolib'
import fetch from 'node-fetch'
import type { LonLatOutput } from '@conveyal/lonlat'
import type { Feature, FeatureCollection, Position } from 'geojson'
import type { RedisClientType } from 'redis'
import { AnyGeocoderQuery } from '@opentripplanner/geocoder/lib/geocoders/types'

// Types
export type ServerlessEvent = {
  headers: Record<string, string>
  queryStringParameters: Record<string, string>
}
export type ServerlessCallbackFunction = (
  error: string | null,
  response: {
    body: string
    headers: Record<string, string>
    statusCode: number
  } | null
) => void
export type ServerlessResponse = {
  body: string
  headers: Record<string, string>
  statusCode: number
}

/**
 * This method removes all characters Pelias doesn't support.
 * Unfortunately, these characters not only don't match if they're found in the
 * elasticsearch record, but make the query fail and return no results.
 * Therefore, they are removed using this method. The search still completes
 * as one would expect: "ab @ c" gets converted to "ab  c" which still matches
 * an item named "ab @ c"
 * @param queryString The *URL decoded* string with invalid characters to be cleaned
 * @returns           The string with invalid characters replaced
 */
export const makeQueryPeliasCompatible = (queryString: string): string => {
  return queryString.replace(/@/g, ' ').replace(/&/g, ' ')
}

/**
 * This method converts Query String Parameters from AWS into an object
 * which can be passed into a geocoder from @otp-ui/geocoder.
 * @param queryStringParams The query string parameters from the event object
 * @returns           The object with the valid geocoder query.
 */
export const convertQSPToGeocoderArgs = (
  queryStringParams: Record<string, string>
): AnyGeocoderQuery => {
  const params = new URLSearchParams(queryStringParams)
  const geocoderArgs: AnyGeocoderQuery = {}

  const [minLat, minLon, maxLat, maxLon, size] = [
    params.get('boundary.rect.min_lat'),
    params.get('boundary.rect.min_lon'),
    params.get('boundary.rect.max_lat'),
    params.get('boundary.rect.max_lon'),
    params.get('size')
  ].map((p) => p && parseFloat(p))

  const text = params.get('text')

  if (minLat && minLon && maxLat && maxLon) {
    geocoderArgs.boundary = {
      rect: { maxLat, maxLon, minLat, minLon }
    }
  }
  if (params.get('focus.point.lat')) {
    geocoderArgs.focusPoint = {
      lat: params.get('focus.point.lat'),
      lon: params.get('focus.point.lon')
    }
  }
  if (params.get('point.lat')) {
    geocoderArgs.point = {
      lat: params.get('point.lat'),
      lon: params.get('point.lon')
    }
  }
  if (text) {
    geocoderArgs.text = text
  }

  // Safe, performant default
  geocoderArgs.size = size || 4

  return geocoderArgs
}

/**
 * Executes a request on a Pelias instance
 * This is used for 'manually' querying a Pelias instance outside outside of the geocoder package.
 * @param baseUrl URL of the Pelias instance, without a trailing slash
 * @param service The endpoint to make the query to (generally search or autocomplete)
 * @param query   The rest of the Pelias query (any GET paremeters)
 * @returns       Pelias response decoded from JSON
 */
export const fetchPelias = async (
  baseUrl: string,
  service: string,
  query: string
): Promise<FeatureCollection> => {
  try {
    const response = await fetch(`${baseUrl}/${service}?${query}`, {})
    return await response.json()
  } catch (e) {
    bugsnag.notify(e)
    console.warn(`${baseUrl} failed to return valid Pelias response`)
    return { features: [], type: 'FeatureCollection' }
  }
}

/**
 * Compares two GeoJSON positions and returns if they are equal within 10m accuracy
 * @param a One GeoJSON Position object
 * @param b One GeoJSON Position Object
 * @returns True if the positions describe the same place, false if they are different
 */
export const arePointsRoughlyEqual = (a: Position, b: Position): boolean => {
  // 4 decimal places is approximately 10 meters, which is acceptable error
  const aRounded = a.map((point: number): number =>
    parseFloat(point.toFixed(4))
  )
  const bRounded = b.map((point: number): number =>
    parseFloat(point.toFixed(4))
  )

  return aRounded.every((element, index) => element === bRounded[index])
}

/**
 * Inspects a feature and removes it if a similar feature is included within a
 * second list of features
 * @param feature The feature to either keep or remove
 * @param customFeatures The set of features to check against
 * @returns True or false depending on if the feature is unique
 */
const filterOutDuplicateStops = (
  feature: Feature,
  customFeatures: Feature[]
): boolean => {
  // If the feature to be tested isn't a stop, we don't have to check it.
  // In OpenStreetMap, some transit stops have an "operator" tag which is
  // added to the addendum field in Pelias. Therefore, there is still potential
  // for some transit stops without the "operator" tag to still be included in
  // search results.
  if (
    !feature.properties ||
    !feature.properties.addendum ||
    // if a OSM feature has an operator tag, it is a transit stop
    ((!feature.properties.addendum.osm ||
      !feature.properties.addendum.osm.operator) &&
      // HERE public transport categories start with a 400
      !feature.properties.addendum.categories?.find(
        (c) => !!c.id.match(/^400-/)
      ))
  ) {
    // Returning true ensures the Feature is *saved*
    return true
  }

  // If a custom feature at the same location *can't* be found, return the Feature
  return !customFeatures.find((otherFeature: Feature) => {
    // Check Point data exists before working with it
    if (
      feature.geometry.type !== 'Point' ||
      otherFeature.geometry.type !== 'Point'
    ) {
      return null
    }

    // If this is true, we have a match! Which will be negated above to remove the
    // duplicate
    return arePointsRoughlyEqual(
      feature.geometry.coordinates,
      otherFeature.geometry.coordinates
    )
  })
}

/**
 * Merges two Pelias responses together
 * @param responses An object containing two Pelias response objects
 * @returns         A single Pelias response object the features from both input objects
 */
export const mergeResponses = (
  responses: {
    customResponse: FeatureCollection
    primaryResponse: FeatureCollection
  },
  focusPoint?: LonLatOutput
): FeatureCollection => {
  // Openstreetmap can sometimes include bus stop info with less
  // correct information than the GTFS feed.
  // Remove anything from the geocode.earth response that's within 10 meters of a custom result
  responses.primaryResponse.features =
    responses?.primaryResponse?.features?.filter((feature: Feature) =>
      filterOutDuplicateStops(feature, responses.customResponse.features)
    ) || []

  // If a focus point is specified, sort custom features by distance to the focus point
  // This ensures the 3 stops are all relevant.
  if (focusPoint && responses.customResponse.features) {
    responses.customResponse.features.sort((a, b) => {
      if (
        a &&
        a.geometry.type === 'Point' &&
        b &&
        b.geometry.type === 'Point'
      ) {
        // Use lonlat to convert GeoJSON Point to input geolib can handle
        // Compare distances between coordiante and focus point
        return (
          getDistance(fromCoordinates(a.geometry.coordinates), focusPoint) -
          getDistance(fromCoordinates(b.geometry.coordinates), focusPoint)
        )
      }
      // Can't do a comparison, becuase types are wrong
      return 0
    })
  }

  // Insert merged features back into Geocode.Earth response
  const mergedResponse: FeatureCollection = {
    ...responses.primaryResponse,
    features: [
      // Merge features together
      // customResponses may be null, but we know primaryResponse to exist
      ...(responses.customResponse.features || []),
      ...responses.primaryResponse.features
    ]
  }

  return mergedResponse
}

/**
 * Makes a geocoder request by first checking a potential redis store for a cached
 * response. If a response is fetched, stores response in redis store.
 * @param geocoder        geocoder object returned from geocoder package
 * @param requestMethod   Geocoder Request Method
 * @param args            Args for Geocoder request method
 * @param redisClient     Redis client already connected
 * @returns               FeatureCollection either from cache or live
 */
export const cachedGeocoderRequest = async (
  geocoder: Record<string, (q: AnyGeocoderQuery) => Promise<FeatureCollection>>,
  requestMethod: string,
  args: AnyGeocoderQuery,
  redisClient: RedisClientType | null
  // Note is not part of GeoJSON, but it assists in debugging
): Promise<FeatureCollection & { note?: string }> => {
  const { focusPoint, text } = args
<<<<<<< HEAD
  const { GEOCODER_CHAR_MINIMUM } = process.env
  if (!text)
    return {
      features: [],
      note: 'No text arg provided',
      type: 'FeatureCollection'
    }

  const stringifiedFocusPoint = `${focusPoint?.lat}.${focusPoint?.lon}`
  const redisKey = text + stringifiedFocusPoint
=======
  if (!text) return { features: [], type: 'FeatureCollection' }
  const redisKey = `${text}:${focusPoint?.lat}:${focusPoint?.lon}`
>>>>>>> 5247a6e6

  if (redisClient) {
    const cachedResponse = await redisClient.get(redisKey)
    if (cachedResponse) {
      return JSON.parse(cachedResponse)
    }
  }
  if (GEOCODER_CHAR_MINIMUM && text.length <= parseInt(GEOCODER_CHAR_MINIMUM)) {
    return {
      features: [],
      note: `Text arg fewer than ${GEOCODER_CHAR_MINIMUM} minimum`,
      type: 'FeatureCollection'
    }
  }

  const onlineResponse = await geocoder[requestMethod](args)
  // If we are at this point and have a redis object we know there
  // was no entry in the cache
  if (redisClient) {
    try {
      redisClient.set(redisKey, JSON.stringify(onlineResponse))
    } catch (e) {
      console.warn(`Could not add response to redis cache: ${e}`)
    }
  }

  return onlineResponse
}<|MERGE_RESOLUTION|>--- conflicted
+++ resolved
@@ -255,7 +255,6 @@
   // Note is not part of GeoJSON, but it assists in debugging
 ): Promise<FeatureCollection & { note?: string }> => {
   const { focusPoint, text } = args
-<<<<<<< HEAD
   const { GEOCODER_CHAR_MINIMUM } = process.env
   if (!text)
     return {
@@ -264,12 +263,7 @@
       type: 'FeatureCollection'
     }
 
-  const stringifiedFocusPoint = `${focusPoint?.lat}.${focusPoint?.lon}`
-  const redisKey = text + stringifiedFocusPoint
-=======
-  if (!text) return { features: [], type: 'FeatureCollection' }
   const redisKey = `${text}:${focusPoint?.lat}:${focusPoint?.lon}`
->>>>>>> 5247a6e6
 
   if (redisClient) {
     const cachedResponse = await redisClient.get(redisKey)
